import json
import math
import os
from itertools import chain
from typing import List, Dict, Tuple, Any

from langchain.docstore.document import Document
from langchain_core.language_models import BaseChatModel
from langchain_core.tools import BaseTool
from langgraph.prebuilt import create_react_agent
from pymilvus import connections, utility

from evaluator.components.data_provider import QuerySpecification
from evaluator.components.llm_provider import query_llm
from evaluator.config.schema import ModelConfig
from evaluator.utils.module_extractor import register_algorithm
from evaluator.interfaces.algorithm import AlgoResponse
from evaluator.utils.utils import log_verbose
from evaluator.algorithms.base_retrieval_algorithm import BaseRetrievalAlgorithm

from dotenv import load_dotenv

load_dotenv()

MILVUS_CONNECTION_ALIAS = "tools_connection"
DEFAULT_RECURSION_LIMIT = 10  # Tool RAG needs fewer iterations since tools are available upfront
DEFAULT_MAX_ITERATIONS = 6  # Maximum iterations for agent execution

@register_algorithm("tool_rag")
class ToolRagAlgorithm(BaseRetrievalAlgorithm):
    """
    Tool RAG algorithm with optional query decomposition and rewriting.
    
    Optional configurable settings (to be provided in the 'settings' dictionary):

    - top_k: the number of documents to retrieve on a given query.
    - embedding_model_id: the ID of the model to use for embedding calculation.
    - similarity_metric: the metric to use for embedding distance calculation - can be COSINE, L2 or IP (inner product).
    - index_type: the type of Milvus index to build - can be FLAT, HNSW, IVF_FLAT or any other supported type.
    - tau: an optional threshold between 0 and 1 specifying the maximal allowed distance to the query. All tools having
      greater distance will be filtered. Set to None to disable this filter.
    - sim_threshold: an optional threshold between 0 and 1 specifying the maximal allowed similarity between the retrieved
      tools. Sets of highly similar tools will be filtered to only retain one. Set to None to disable this filter.
    - text_preprocessing_operations: a list of preprocessing operations to apply on the indexed documents and the
      query text. The following operations are supported: 'unicode_normalization', 'lowercase', 'collapse_whitespaces',
      'split_camel_snake_case'. Set this parameter to None to disable preprocessing or to 'all' to enable all operations.
    - max_document_size: the maximal size, in characters, of a single indexed document, or None to disable the size limit.
    - indexed_tool_def_parts: the parts of the MCP tool definition to be used for index construction, such as 'name',
      'description', 'args', etc.
      You can also include 'examples' (or 'examples') to append example queries for each tool if provided
      via the 'examples' setting (see defaults below).
    - hybrid_mode: True to enable hybrid (sparse + dense) search and False to only enable dense search.
    - analyzer_params: parameters for the Milvus BM25 analyzer.
    - fusion_type: the algorithm for combining the dense and the sparse scores if hybrid mode is activated. Milvus only
      supports "weighted" and "rrf".
    - fusion_alpha: the relative weight of the dense retriever score. The final score is calculated as
      alpha*dense + (1-alpha)*sparse. This parameter is only used with the "weighted" fusion type.
    - fusion_k: the k value to use for the "rrf" hybrid fusion mode.
    - cross_encoder_model_name: the name of the model to use for reranking or None to disable reranking.
    - reranker_pool_size: the number of results to retrieve from the vector DB before reranking. Must be greater than or
      equal to top_k.
    - enable_query_decomposition: True to enable query decomposition into subtasks and False otherwise.
    - enable_query_rewriting: True to enable (sub-)query rewriting into a list of relevant APIs and False otherwise.
    - query_rewriting_model_id: the ID of the model to use for query rewriting and decomposition.
    - min_sub_tasks: the minimum number of tasks to decompose the original query into.
    - max_sub_tasks: the maximum number of tasks to decompose the original query into.
    - query_rewrite_tool_suggestions_num: the maximal number of tool APIs to produce from the original query during rewriting.
    - recursion_limit: Maximum iterations for LangGraph agent (default: 6).
    - max_iterations: Maximum iterations for agent execution (default: 25).
    """

    query_rewriting_model: BaseChatModel or None

    def __init__(self, settings: Dict, model_config: List[ModelConfig], label: str = None):
        super().__init__(settings, model_config, label)
        self.query_rewriting_model = None

    def get_default_settings(self) -> Dict[str, Any]:
        """Extend base settings with ToolRAG-specific settings."""
        base_settings = super().get_default_settings()
        base_settings.update({
            # ToolRAG specific
            "top_k": 10,
<<<<<<< HEAD
            "collection_name": "tools_collection",
            "drop_old_collection": True,
            "recursion_limit": DEFAULT_RECURSION_LIMIT,
            "max_iterations": DEFAULT_MAX_ITERATIONS,
            
            # Query rewriting / decomposition
=======
            "embedding_model_id": "all-MiniLM-L6-v2",
            "similarity_metric": "COSINE",
            "index_type": "FLAT",
            "indexed_tool_def_parts": ["name", "description"],


            # preprocessing
            "text_preprocessing_operations": None,
            "max_document_size": None,

            # hybrid search
            "hybrid_mode": False,
            "analyzer_params": None,
            "fusion_type": "rrf",
            "fusion_k": 100,
            "fusion_alpha": 0.5,

            # reranking
            "cross_encoder_model_name": None,
            "reranker_pool_size": 50,

            # query rewriting / decomposition
>>>>>>> a96dcc9c
            "enable_query_decomposition": False,
            "enable_query_rewriting": False,
            "query_rewriting_model_id": "llama32-3b",
            "min_sub_tasks": 1,
            "max_sub_tasks": 5,
            "query_rewrite_tool_suggestions_num": 3,
<<<<<<< HEAD
        })
        return base_settings
=======

            # post-retrieval filtering
            "tau": None,
            "sim_threshold": None,
        }

    def _preprocess_text(self, text: str) -> str:
        ops = self._settings["text_preprocessing_operations"]
        if not ops:
            return text

        t = text
        if "unicode_normalization" in ops or "all" in ops:
            t = unicodedata.normalize('NFC', t)
        if "lowercase" in ops or "all" in ops:
            t = t.lower()
        if "collapse_whitespaces" in ops or "all" in ops:
            t = _WS_RE.sub(' ', t).strip()
        if "split_camel_snake_case" in ops or "all" in ops:
            t = t.replace('_', ' ')  # snake_case -> snake case
            t = _CAMEL_RE.sub(' ', t)  # camelCase -> camel Case

        return t

    def _truncate(self, s: str, sep: str = " ... ") -> str:
        max_chars = self._settings["max_document_size"]
        if max_chars is None or len(s) <= max_chars:
            return s

        # Performs a simple head-tail truncation to max_chars characters.
        # We may consider supporting more sophisticated techniques, such as token-based truncation in the future.
        half = (max_chars - len(sep)) // 2
        return s[:half] + sep + s[-half:]

    @staticmethod
    def _render_args_schema(schema: Dict[str, Any]) -> str:
        if not schema:
            return ""
        props = schema.get("properties") or {}
        required = schema.get("required") or []
        ordered = list(required) + [p for p in props.keys() if p not in required]
        # Keep it terse: "name:type" when available
        parts = []
        for name in ordered:
            spec = props.get(name) or {}
            t = spec.get("type")
            if isinstance(t, str):
                parts.append(f"{name}:{t}")
            else:
                parts.append(name)
        return " ".join(parts)

    @staticmethod
    def _render_examples(examples: List[str], max_examples: int = 5) -> str:
        exs = (examples or [])[:max_examples]
        return " || ".join(exs)

    def _compose_tool_text(self, tool: BaseTool) -> str:
        parts_to_include = self._settings["indexed_tool_def_parts"]
        if not parts_to_include:
            raise ValueError("indexed_tool_def_parts must be a non-empty list")
        segments = []
        for p in parts_to_include:
            if p.lower() == "name":
                val = tool.name
                if val:
                    segments.append(f"name: {val}")
            elif p.lower() == "description":
                val = tool.description
                if val:
                    segments.append(f"desc: {val}")
            elif p.lower() == "args":
                val = self._render_args_schema(tool.args_schema)
                if val:
                    segments.append(f"args: {val}")
            elif p.lower() == "tags":
                tags = tool.tags or []
                if tags:
                    segments.append(f"tags: {' '.join(tags)}")
            elif p.lower() == "examples":
                examples_list =list(tool.metadata['examples'].values())
                if examples_list:
                    rendered = self._render_examples(examples_list)
                    if rendered:
                        segments.append(f"ex: {rendered}")
        if not segments:
            raise ValueError(f"The following tool contains none of the fields listed in indexed_tool_def_parts:\n{tool}")
        text = " | ".join(segments)
        # one-pass preprocess + truncation
        text = self._preprocess_text(text)
        text = self._truncate(text)
        return text

    def _create_docs_from_tools(self, tools: List[BaseTool]) -> List[Document]:
        documents = []
        for tool in tools:
            page_content = self._compose_tool_text(tool)
            documents.append(Document(page_content=page_content, metadata={"name": tool.name}))
        return documents
>>>>>>> a96dcc9c

    def _index_tools(self, tools: List[BaseTool]) -> None:
        """Index tools into Milvus vector store."""
        self._update_tool_mapping(tools)

        milvus_uri = os.getenv("MILVUS_URL")
        connections.connect(alias=MILVUS_CONNECTION_ALIAS, uri=milvus_uri)
        
        collection_name = self._settings.get("collection_name", "tools_collection")
        drop_old = bool(self._settings.get("drop_old_collection", True))
        
        if not drop_old and utility.has_collection(collection_name):
            log_verbose(f"Loading Milvus server collection: {collection_name}")
            # Load existing collection - handled by base class if needed
            # For now, we rebuild
        
        log_verbose(f"Creating new Milvus collection on the server: {collection_name}")
        self._build_vector_store(tools, collection_name, drop_old=drop_old)

    def set_up(self, model: BaseChatModel, tools: List[BaseTool]) -> None:
        super().set_up(model, tools)

        # Initialize reranker
        self._initialize_reranker(self._settings["top_k"])

        # Initialize query rewriting model
        if self._settings["enable_query_decomposition"] or self._settings["enable_query_rewriting"]:
            self.query_rewriting_model = self._get_llm(self._settings["query_rewriting_model_id"])

        # Build vector index
        self._index_tools(tools)

    def _decompose_query(self, query: str) -> List[str]:
        """
        Decomposes a given, possibly highly complex query into a list of simpler subtasks.
        """
        system_prompt = "You are a helpful assistant."

        user_prompt = (
            "Split the USER REQUEST provided below into atomic, simple subtasks. "
            "Each subtask should map to a single API/tool call. "
            f"Produce between {self._settings['min_sub_tasks']} and {self._settings['max_sub_tasks']} subtasks. "
            f"Subtasks should be written in imperative style and contain at most 25 words."
            f"Merge near-duplicates. "
            f"Skip steps that do not require a tool. "
            f"Return JSON: {{\"subtasks\": [\"...\"]}}"
            f"USER REQUEST:\n {query}\n"
        )

        raw = query_llm(self.query_rewriting_model, system_prompt, user_prompt)
        parsed = self._safe_json_parse(raw)
        if isinstance(parsed, dict) and isinstance(parsed.get("subtasks"), list):
            items = [str(x) for x in parsed["subtasks"]]
        else:
            # fallback to line-by-line if JSON wasn't returned
            items = self._lines(raw)

        steps: List[str] = []
        for s in items:
            s = self._strip_numbering(s)
            if not s:
                continue
            steps.append(s)
            if len(steps) >= self._settings['max_sub_tasks']:
                break

        steps = self._dedup_keep_order(steps)
        if not steps:
            steps = [query]

        return steps

    def _rewrite_query_to_tool_descriptions(self, query: str) -> List[str]:
        """
        Transforms a query into a list of hypothetical tool APIs required to complete it.
        """
        system_prompt = "You are a helpful assistant."

        num_tools = self._settings['query_rewrite_tool_suggestions_num']
        user_prompt = (
            f"Generate short descriptions of API(s) that can be used to address USER REQUEST as specified below. "
            f"Each description must be concise and phrased like a capability (not an answer). "
            f"Do NOT answer the user. "
            f"Write up to {num_tools} short descriptions. "
            f"Each description should contain at most 25 words. "
            f"Output one description per line."
            f"USER REQUEST:\n {query}\n"
        )

        raw = query_llm(self.query_rewriting_model, system_prompt, user_prompt)
        items = self._lines(raw)[:max(1, num_tools)]
        items = self._dedup_keep_order([s for s in items if s])

        return items

    @staticmethod
    def _merge_tool_docs(
            tool_docs_with_scores_lists: List[List[Tuple[Document, float]]]) -> List[Tuple[Document, float]]:
        """Merge multiple lists of tool documents, keeping highest scores."""
        merged = []

        for doc, score in chain.from_iterable(tool_docs_with_scores_lists):
            # Find if an equal document already exists in the merged list
            idx = next((i for i, (d, _) in enumerate(merged) if d.metadata["name"] == doc.metadata["name"]), None)

            if idx is None:
                merged.append((doc, score))
            else:
                # Keep the higher score
                if score > merged[idx][1]:
                    merged[idx] = (doc, score)

        merged.sort(key=lambda pair: pair[1], reverse=True)
        return merged

    async def _get_tools_for_sub_query(self, query: str, k: int) -> List[Tuple[Document, float]]:
        """Get tools for a single sub-query, optionally with query rewriting."""
        if not self._settings["enable_query_rewriting"]:
            # just fetch the tools from the DB based on the query text
            return await self._fetch_tools_for_sub_query_from_vector_db(query, k)

        tool_descriptions = self._rewrite_query_to_tool_descriptions(query)
        tool_candidates_per_tool_descriptions = math.ceil(max(k / len(tool_descriptions), 1))
        all_tool_lists = []
        for tool_description in tool_descriptions:
            current_tools = await self._fetch_tools_for_sub_query_from_vector_db(
                tool_description,
                tool_candidates_per_tool_descriptions,
            )
            all_tool_lists.append(current_tools)

        return self._merge_tool_docs(all_tool_lists)

    async def _fetch_tools_for_sub_query_from_vector_db(self, sub_query: str, k: int) -> List[Tuple[Document, float]]:
        """Fetch tools directly from vector DB for a sub-query."""
        query_text = self._preprocess_text(sub_query)

        return self._vector_search_with_scores(query_text, k)

    async def _get_tools_for_query(self, query: str) -> List[Tuple[Document, float]]:
        """Get tools for the main query, handling decomposition if enabled."""
        # Use base class helper to determine k (accounts for reranking pool size)
        total_k = self._get_retrieval_k(self._settings["top_k"])

        if not self._settings["enable_query_decomposition"]:
            # there is just one sub-query
            return await self._get_tools_for_sub_query(query, total_k)

        sub_queries = self._decompose_query(query)
        tools_per_sub_query = math.ceil(max(total_k / len(sub_queries), 1))
        all_tool_lists = []
        for sub_q in sub_queries:
            current_tools = await self._get_tools_for_sub_query(sub_q, tools_per_sub_query)
            all_tool_lists.append(current_tools)

        return self._merge_tool_docs(all_tool_lists)

    async def process_query(self, query_spec: QuerySpecification) -> AlgoResponse:
        if not self.vector_store:
            raise RuntimeError("process_query called before set_up")

        log_verbose(f"Retrieving documents for query: {query_spec.query}")
        docs_and_scores = await self._get_tools_for_query(query_spec.query)

        relevant_documents = self._postprocess_results(
            docs_and_scores,
            self._preprocess_text(query_spec.query),
            self._settings.get("top_k"),
        )
        
        # Use base class helper to safely convert docs to tools (fixes KeyError bug)
        relevant_tools = self._docs_to_tools(relevant_documents)
        relevant_tool_names = [tool.name for tool in relevant_tools]

        log_verbose(f"Retrieved tools for query #{query_spec.id}: {relevant_tool_names}")

        agent = create_react_agent(self._model, relevant_tools)
        return await self._invoke_agent_on_query(
            agent,
            query_spec.query,
            config={
                "recursion_limit": self._settings.get("recursion_limit", DEFAULT_RECURSION_LIMIT),
                "max_iterations": self._settings.get("max_iterations", DEFAULT_MAX_ITERATIONS)
            }
        ), relevant_tool_names

    def tear_down(self) -> None:
        connections.disconnect(alias=MILVUS_CONNECTION_ALIAS)<|MERGE_RESOLUTION|>--- conflicted
+++ resolved
@@ -65,8 +65,8 @@
     - min_sub_tasks: the minimum number of tasks to decompose the original query into.
     - max_sub_tasks: the maximum number of tasks to decompose the original query into.
     - query_rewrite_tool_suggestions_num: the maximal number of tool APIs to produce from the original query during rewriting.
-    - recursion_limit: Maximum iterations for LangGraph agent (default: 6).
-    - max_iterations: Maximum iterations for agent execution (default: 25).
+    - recursion_limit: Maximum iterations for LangGraph agent (default: 10).
+    - max_iterations: Maximum iterations for agent execution (default: 6).
     """
 
     query_rewriting_model: BaseChatModel or None
@@ -81,147 +81,20 @@
         base_settings.update({
             # ToolRAG specific
             "top_k": 10,
-<<<<<<< HEAD
             "collection_name": "tools_collection",
             "drop_old_collection": True,
             "recursion_limit": DEFAULT_RECURSION_LIMIT,
             "max_iterations": DEFAULT_MAX_ITERATIONS,
             
             # Query rewriting / decomposition
-=======
-            "embedding_model_id": "all-MiniLM-L6-v2",
-            "similarity_metric": "COSINE",
-            "index_type": "FLAT",
-            "indexed_tool_def_parts": ["name", "description"],
-
-
-            # preprocessing
-            "text_preprocessing_operations": None,
-            "max_document_size": None,
-
-            # hybrid search
-            "hybrid_mode": False,
-            "analyzer_params": None,
-            "fusion_type": "rrf",
-            "fusion_k": 100,
-            "fusion_alpha": 0.5,
-
-            # reranking
-            "cross_encoder_model_name": None,
-            "reranker_pool_size": 50,
-
-            # query rewriting / decomposition
->>>>>>> a96dcc9c
             "enable_query_decomposition": False,
             "enable_query_rewriting": False,
             "query_rewriting_model_id": "llama32-3b",
             "min_sub_tasks": 1,
             "max_sub_tasks": 5,
             "query_rewrite_tool_suggestions_num": 3,
-<<<<<<< HEAD
         })
         return base_settings
-=======
-
-            # post-retrieval filtering
-            "tau": None,
-            "sim_threshold": None,
-        }
-
-    def _preprocess_text(self, text: str) -> str:
-        ops = self._settings["text_preprocessing_operations"]
-        if not ops:
-            return text
-
-        t = text
-        if "unicode_normalization" in ops or "all" in ops:
-            t = unicodedata.normalize('NFC', t)
-        if "lowercase" in ops or "all" in ops:
-            t = t.lower()
-        if "collapse_whitespaces" in ops or "all" in ops:
-            t = _WS_RE.sub(' ', t).strip()
-        if "split_camel_snake_case" in ops or "all" in ops:
-            t = t.replace('_', ' ')  # snake_case -> snake case
-            t = _CAMEL_RE.sub(' ', t)  # camelCase -> camel Case
-
-        return t
-
-    def _truncate(self, s: str, sep: str = " ... ") -> str:
-        max_chars = self._settings["max_document_size"]
-        if max_chars is None or len(s) <= max_chars:
-            return s
-
-        # Performs a simple head-tail truncation to max_chars characters.
-        # We may consider supporting more sophisticated techniques, such as token-based truncation in the future.
-        half = (max_chars - len(sep)) // 2
-        return s[:half] + sep + s[-half:]
-
-    @staticmethod
-    def _render_args_schema(schema: Dict[str, Any]) -> str:
-        if not schema:
-            return ""
-        props = schema.get("properties") or {}
-        required = schema.get("required") or []
-        ordered = list(required) + [p for p in props.keys() if p not in required]
-        # Keep it terse: "name:type" when available
-        parts = []
-        for name in ordered:
-            spec = props.get(name) or {}
-            t = spec.get("type")
-            if isinstance(t, str):
-                parts.append(f"{name}:{t}")
-            else:
-                parts.append(name)
-        return " ".join(parts)
-
-    @staticmethod
-    def _render_examples(examples: List[str], max_examples: int = 5) -> str:
-        exs = (examples or [])[:max_examples]
-        return " || ".join(exs)
-
-    def _compose_tool_text(self, tool: BaseTool) -> str:
-        parts_to_include = self._settings["indexed_tool_def_parts"]
-        if not parts_to_include:
-            raise ValueError("indexed_tool_def_parts must be a non-empty list")
-        segments = []
-        for p in parts_to_include:
-            if p.lower() == "name":
-                val = tool.name
-                if val:
-                    segments.append(f"name: {val}")
-            elif p.lower() == "description":
-                val = tool.description
-                if val:
-                    segments.append(f"desc: {val}")
-            elif p.lower() == "args":
-                val = self._render_args_schema(tool.args_schema)
-                if val:
-                    segments.append(f"args: {val}")
-            elif p.lower() == "tags":
-                tags = tool.tags or []
-                if tags:
-                    segments.append(f"tags: {' '.join(tags)}")
-            elif p.lower() == "examples":
-                examples_list =list(tool.metadata['examples'].values())
-                if examples_list:
-                    rendered = self._render_examples(examples_list)
-                    if rendered:
-                        segments.append(f"ex: {rendered}")
-        if not segments:
-            raise ValueError(f"The following tool contains none of the fields listed in indexed_tool_def_parts:\n{tool}")
-        text = " | ".join(segments)
-        # one-pass preprocess + truncation
-        text = self._preprocess_text(text)
-        text = self._truncate(text)
-        return text
-
-    def _create_docs_from_tools(self, tools: List[BaseTool]) -> List[Document]:
-        documents = []
-        for tool in tools:
-            page_content = self._compose_tool_text(tool)
-            documents.append(Document(page_content=page_content, metadata={"name": tool.name}))
-        return documents
->>>>>>> a96dcc9c
 
     def _index_tools(self, tools: List[BaseTool]) -> None:
         """Index tools into Milvus vector store."""
